--- conflicted
+++ resolved
@@ -1,60 +1,3 @@
-<<<<<<< HEAD
-import numpy as np
-from .gen_mssb_data import generate_and_save_mssb_data, MSSB_DataGenArgs, get_mssb_catalog
-from .gen_tpch_data import generate_and_save_tpch_data, TPCH_DataGenArgs, get_tpch_catalog
-
-tpch_data_gen_list: list[TPCH_DataGenArgs] = [
-    # scale
-    TPCH_DataGenArgs(scale=1),
-    TPCH_DataGenArgs(scale=10),
-    TPCH_DataGenArgs(scale=20),
-    TPCH_DataGenArgs(scale=30),
-    TPCH_DataGenArgs(scale=40),
-    TPCH_DataGenArgs(scale=50),
-    TPCH_DataGenArgs(scale=60),
-    TPCH_DataGenArgs(scale=70),
-    TPCH_DataGenArgs(scale=80),
-    TPCH_DataGenArgs(scale=90),
-    TPCH_DataGenArgs(scale=100),
-]
-
-# Insert tpch_data_gen_list test from 0.1 to 1, every 0.1; from 1 to 10, every 1
-# tpch_data_gen_list += [TPCH_DataGenArgs(scale=round(i * 0.1, 1)) for i in range(1, 11)]
-
-# tpch_data_gen_list += [TPCH_DataGenArgs(scale=i) for i in range(1, 11)]
-
-mssb_data_gen_list: list[MSSB_DataGenArgs] = [
-    # total_count, unique_count, max_length, predicate, selectivity_list, unit_test
-    MSSB_DataGenArgs(10_000, 1000, 20, "equal", [0.01, 0.1, 0.3, 0.5], False),
-    MSSB_DataGenArgs(100_000, 1000, 20, "equal", [0.01, 0.1, 0.3, 0.5], False),
-    MSSB_DataGenArgs(1_000_000, 1000, 20, "equal", [0.01, 0.1, 0.3, 0.5], False),
-    MSSB_DataGenArgs(10_000_000, 1000, 20, "equal", [0.01, 0.1, 0.3, 0.5], False),
-    MSSB_DataGenArgs(100_000_000, 1000, 20, "equal", [0.01, 0.1, 0.3, 0.5], False),
-    MSSB_DataGenArgs(500_000_000, 1000, 20, "equal", [0.01, 0.1, 0.3, 0.5], False),
-]
-
-gen_path = "dataset"
-
-def generate_all_tpch_data(path: str = "dataset/tpch_data") -> None:
-    for gen_args in tpch_data_gen_list:
-        generate_and_save_tpch_data(gen_args.scale, path)
-
-def generate_all_mssb_data(path: str = "dataset/mssb_data") -> None:
-    for gen_args in mssb_data_gen_list:
-        generate_and_save_mssb_data(
-            total_count=gen_args.total_count,
-            unique_count=gen_args.unique_count,
-            max_length=gen_args.max_length,
-            predicate=gen_args.predicate,
-            selectivity_list=gen_args.selectivity_list,
-            path=path
-        )
-
-generate_all_mssb_data(gen_path + "/mssb_data")
-generate_all_tpch_data(gen_path + "/tpch_data")
-
-def load_tpch_col(col_name: str, scale: float = 1.0, path: str = "dataset/tpch_data") -> list[str]:
-=======
 from typing import NamedTuple, TypedDict
 from string_tensor import *
 
@@ -91,7 +34,6 @@
     generate_and_save_mssb_data(total_count, unique_count, max_length, predicate, selectivity_list, path)
 
 def load_tpch_col(col_name: str, scale: float, device: str, path: str = "dataset/tpch_data") -> StringTensorData:
->>>>>>> 152b7918
     """
     Get the specified column of TPCH data
     :param col_name: column name
