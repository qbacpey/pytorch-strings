import numpy as np
from .gen_mssb_data import generate_and_save_mssb_data, MSSB_DataGenArgs, get_mssb_catalog
from .gen_tpch_data import generate_and_save_tpch_data, TPCH_DataGenArgs, get_tpch_catalog

tpch_data_gen_list: list[TPCH_DataGenArgs] = [
    # scale
<<<<<<< HEAD
    TPCH_DataGenArgs(scale=1),
    TPCH_DataGenArgs(scale=10),
=======
    # TPCH_DataGenArgs(scale=1),
    # TPCH_DataGenArgs(scale=10),
    # TPCH_DataGenArgs(scale=50),
>>>>>>> 29b74ec5
    # TPCH_DataGenArgs(scale=100),
]

mssb_data_gen_list: list[MSSB_DataGenArgs] = [
    # total_count, unique_count, max_length, predicate, selectivity_list, unit_test
<<<<<<< HEAD
    MSSB_DataGenArgs(1e4, 1000, 20, "equal", [0.01, 0.1, 0.3, 0.5], False),
    MSSB_DataGenArgs(1e5, 1000, 20, "equal", [0.01, 0.1, 0.3, 0.5], False),
    MSSB_DataGenArgs(1e6, 1000, 20, "equal", [0.01, 0.1, 0.3, 0.5], False),
    MSSB_DataGenArgs(1e7, 1000, 20, "equal", [0.01, 0.1, 0.3, 0.5], False),
    MSSB_DataGenArgs(1e8, 1000, 20, "equal", [0.01, 0.1, 0.3, 0.5], False),
]

def gen_all_tpch_data(path: str = "dataset/tpch_data") -> None:
    for gen_args in tpch_data_gen_list:
        generate_and_save_tpch_data(gen_args.scale, path)

def gen_all_mssb_data(path: str = "dataset/mssb_data") -> None:
=======
    MSSB_DataGenArgs(10_000, 1000, 20, "equal", [0.01, 0.1, 0.3, 0.5], False),
    MSSB_DataGenArgs(100_000, 1000, 20, "equal", [0.01, 0.1, 0.3, 0.5], False),
    MSSB_DataGenArgs(1_000_000, 1000, 20, "equal", [0.01, 0.1, 0.3, 0.5], False),
    MSSB_DataGenArgs(10_000_000, 1000, 20, "equal", [0.01, 0.1, 0.3, 0.5], False),
    MSSB_DataGenArgs(100_000_000, 1000, 20, "equal", [0.01, 0.1, 0.3, 0.5], False),
    MSSB_DataGenArgs(500_000_000, 1000, 20, "equal", [0.01, 0.1, 0.3, 0.5], False),
]

gen_path = "dataset"

def generate_all_tpch_data(path: str = "dataset/tpch_data") -> None:
    for gen_args in tpch_data_gen_list:
        generate_and_save_tpch_data(gen_args.scale, path)

def generate_all_mssb_data(path: str = "dataset/mssb_data") -> None:
>>>>>>> 29b74ec5
    for gen_args in mssb_data_gen_list:
        generate_and_save_mssb_data(
            total_count=gen_args.total_count,
            unique_count=gen_args.unique_count,
            max_length=gen_args.max_length,
            predicate=gen_args.predicate,
            selectivity_list=gen_args.selectivity_list,
            path=path
        )

<<<<<<< HEAD
=======
generate_all_mssb_data(gen_path + "/mssb_data")
generate_all_tpch_data(gen_path + "/tpch_data")

>>>>>>> 29b74ec5
def load_tpch_col(col_name: str, scale: float = 1.0, path: str = "dataset/tpch_data") -> list[str]:
    """
    Get the specified column of TPCH data
    :param col_name: column name
    :param scale: data scale factor
    :return: data of the specified column
    """
<<<<<<< HEAD
    gen_all_tpch_data(path)
=======
>>>>>>> 29b74ec5
    catalog = get_tpch_catalog(scale, path)
    col_file = catalog.get_col_file(col_name)
    return np.load(col_file, allow_pickle=True)

def load_mssb_col(col_name: str, path: str = "dataset/mssb_data") -> list[str]:
    """
    Get the specified column of MSSB data
    :param col_name: column name
    :return: data of the specified column
    """
<<<<<<< HEAD
    gen_all_mssb_data(path)
=======
>>>>>>> 29b74ec5
    catalog = get_mssb_catalog(path)
    col_file = catalog.get_col_file(col_name)
    return np.load(col_file, allow_pickle=True)

__all__ = [
    "load_tpch_col",
    "load_mssb_col",
]

if __name__ == "__main__":
    gen_all_tpch_data()
    gen_all_mssb_data()<|MERGE_RESOLUTION|>--- conflicted
+++ resolved
@@ -4,33 +4,14 @@
 
 tpch_data_gen_list: list[TPCH_DataGenArgs] = [
     # scale
-<<<<<<< HEAD
-    TPCH_DataGenArgs(scale=1),
-    TPCH_DataGenArgs(scale=10),
-=======
     # TPCH_DataGenArgs(scale=1),
     # TPCH_DataGenArgs(scale=10),
     # TPCH_DataGenArgs(scale=50),
->>>>>>> 29b74ec5
     # TPCH_DataGenArgs(scale=100),
 ]
 
 mssb_data_gen_list: list[MSSB_DataGenArgs] = [
     # total_count, unique_count, max_length, predicate, selectivity_list, unit_test
-<<<<<<< HEAD
-    MSSB_DataGenArgs(1e4, 1000, 20, "equal", [0.01, 0.1, 0.3, 0.5], False),
-    MSSB_DataGenArgs(1e5, 1000, 20, "equal", [0.01, 0.1, 0.3, 0.5], False),
-    MSSB_DataGenArgs(1e6, 1000, 20, "equal", [0.01, 0.1, 0.3, 0.5], False),
-    MSSB_DataGenArgs(1e7, 1000, 20, "equal", [0.01, 0.1, 0.3, 0.5], False),
-    MSSB_DataGenArgs(1e8, 1000, 20, "equal", [0.01, 0.1, 0.3, 0.5], False),
-]
-
-def gen_all_tpch_data(path: str = "dataset/tpch_data") -> None:
-    for gen_args in tpch_data_gen_list:
-        generate_and_save_tpch_data(gen_args.scale, path)
-
-def gen_all_mssb_data(path: str = "dataset/mssb_data") -> None:
-=======
     MSSB_DataGenArgs(10_000, 1000, 20, "equal", [0.01, 0.1, 0.3, 0.5], False),
     MSSB_DataGenArgs(100_000, 1000, 20, "equal", [0.01, 0.1, 0.3, 0.5], False),
     MSSB_DataGenArgs(1_000_000, 1000, 20, "equal", [0.01, 0.1, 0.3, 0.5], False),
@@ -46,7 +27,6 @@
         generate_and_save_tpch_data(gen_args.scale, path)
 
 def generate_all_mssb_data(path: str = "dataset/mssb_data") -> None:
->>>>>>> 29b74ec5
     for gen_args in mssb_data_gen_list:
         generate_and_save_mssb_data(
             total_count=gen_args.total_count,
@@ -57,12 +37,9 @@
             path=path
         )
 
-<<<<<<< HEAD
-=======
 generate_all_mssb_data(gen_path + "/mssb_data")
 generate_all_tpch_data(gen_path + "/tpch_data")
 
->>>>>>> 29b74ec5
 def load_tpch_col(col_name: str, scale: float = 1.0, path: str = "dataset/tpch_data") -> list[str]:
     """
     Get the specified column of TPCH data
@@ -70,10 +47,6 @@
     :param scale: data scale factor
     :return: data of the specified column
     """
-<<<<<<< HEAD
-    gen_all_tpch_data(path)
-=======
->>>>>>> 29b74ec5
     catalog = get_tpch_catalog(scale, path)
     col_file = catalog.get_col_file(col_name)
     return np.load(col_file, allow_pickle=True)
@@ -84,10 +57,6 @@
     :param col_name: column name
     :return: data of the specified column
     """
-<<<<<<< HEAD
-    gen_all_mssb_data(path)
-=======
->>>>>>> 29b74ec5
     catalog = get_mssb_catalog(path)
     col_file = catalog.get_col_file(col_name)
     return np.load(col_file, allow_pickle=True)
