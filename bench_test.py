import torch
import pytest
import contextlib
import time
from pytest_benchmark.plugin import BenchmarkFixture, BenchmarkSession
from itertools import chain, product

from string_tensor import *
from mock_operator import *
from dataset import *


# 0.1 - 0.9, 1 - 10, 10 - 100
tpch_scale = [[*np.arange(0.1, 1, 0.1), *range(1, 10), *range(10, 110, 10)]]
tpch_col = [["l_shipmode"]]
tpch_predicate = [["eq"]]

# total_count, unique_count, max_length, predicate, selectivity_list
# Each outer list represents a series of parameter groups.
# The i-th inner list of each parameter (e.g., total_count[i], unique_count[i], etc.) forms a group.
# Within each group, the parameters are combined to form a grid of parameters.
# The groups are independent from each other.
# For example, you can pair total_count values ranging from 1e7 to 1e9 with unique_count values like 1e5 and 1e6 and test on only gpu,
# while pairing total_count values from 1e5 to 1e6 with a unique_count of 1e3 and test on both cpu and gpu.

# 10^4 to 10^9
mssb_total_count = [[10 ** i for i in range(4, 10)]]
mssb_unique_count = [[1000]]
mssb_max_length = [[20]]
mssb_predicate = [["eq"]]
mssb_selectivity = [[0.3]]


tensor_cls = [[
    PlainEncodingStringColumnTensor,
    CPlainEncodingStringColumnTensor,
    DictionaryEncodingStringColumnTensor,
    CDictionaryEncodingStringColumnTensor,
    UnsortedDictionaryEncodingStringColumnTensor,
    UnsortedCDictionaryEncodingStringColumnTensor
]]

device = [["cpu", "cuda"]]

tpch_params = [
    param_set
    for group in zip(
        tensor_cls,
        tpch_scale,
        tpch_col,
        tpch_predicate,
        device
    )
    for param_set in product(*group)
]

mssb_params = [
    param_set
    for group in zip(
        tensor_cls,
        mssb_total_count,
        mssb_unique_count,
        mssb_max_length,
        mssb_predicate,
        mssb_selectivity,
        device,
    )
    for param_set in product(*group)
]

tpch_col_gen = {
    s: {col
        for scales, cols in zip(tpch_scale, tpch_col)
        if s in scales
        for col in cols
    }
    for s in chain.from_iterable(tpch_scale)
}

class StringTensorTestContext(NamedTuple):
    meta: StringColumnMetadata
    tensors: StringTensorDict
    op: MockOperator
    expected: torch.Tensor | None

@pytest.fixture(scope="class")
def tpch_context(col: str, scale: float, predicate: str,device: str) -> StringTensorTestContext:
    gen_tpch_col(scale, tpch_col_gen[scale], "dataset/tpch_data")
    meta, tensors = load_tpch_col(col, scale, device)

    query = meta.query_candidates[0][1]
    pred = MockPredicate[predicate](query)
    op = FilterScan(meta.column, pred)

    if meta.total_count <= 1000_000 and (strs := tensors["list"]):
        with torch.device(device):
            expected = op.apply(MockStringColumnTensor(strs))
    else:
        expected = None

    return StringTensorTestContext(meta, tensors, op, expected)

@pytest.fixture(scope="class")
def mssb_context(total_count, unique_count, max_length, predicate, selectivity, device) -> StringTensorTestContext:

    gen_mssb_col(total_count, unique_count, max_length, predicate, [selectivity], "dataset/mssb_data")
    meta, tensors = load_mssb_col(total_count, unique_count, max_length, predicate, [selectivity], device)

    query = next(q for s, q in meta.query_candidates if s == selectivity)
    pred = MockPredicate[predicate](query)
    op = FilterScan(meta.column, pred)

    if meta.total_count <= 1000_000 and (strs := tensors["list"]):
        with torch.device(device):
            expected = op.apply(MockStringColumnTensor(strs))
    else:
        expected = None

    return StringTensorTestContext(meta, tensors, op, expected)

@pytest.fixture(scope="function")
def make_benchmark(request):
    bs: BenchmarkSession = request.config._benchmarksession

    if bs.skip:
        pytest.skip('Benchmarks are skipped (--benchmark-skip was used).')

    benchmarks: list[BenchmarkFixture] = []
    node = request.node
    marker = node.get_closest_marker('benchmark')
    options: dict[str, object] = dict(marker.kwargs) if marker else {}
    # if 'timer' in options:
    #     options['timer'] = NameWrapper(options['timer'])
    def make_benchmark(group: str | None = None, name: str | None = None, mode: str | None = None) -> BenchmarkFixture:
        fixture = BenchmarkFixture(
            node,
            add_stats=bs.benchmarks.append,
            logger=bs.logger,
            warner=request.node.warn,
            disabled=bs.disabled,
            **dict(bs.options, **options),
        )
        fixture.group = fixture.group + " | " + group if fixture.group and group else (fixture.group or group)
        fixture.name = fixture.name + " <" + name + ">" if fixture.name and name else (fixture.name or name)
        fixture.fullname = fixture.fullname  + " <" + name + ">" if fixture.fullname and name else (fixture.fullname or name)
        fixture._mode = mode or None
        benchmarks.append(fixture)
        return fixture

    yield make_benchmark

    for benchmark in benchmarks:
        benchmark._cleanup()

def string_processing(benchmark: BenchmarkFixture, ctx: StringTensorTestContext, encoder: type[StringColumnTensor], device: str):
    if device == "cuda":
        torch.cuda.empty_cache()
        torch.cuda.synchronize()

    with torch.device(device):
        _, tensors, op, expected = ctx
        tensor = tensors[encoder.__name__]
        tuple_count = len(tensor)
        result = op.apply(tensor)
        query_result_size = len(result)
        tuple_element_size = tensor.tuple_size()
        total_size = tuple_count * tuple_element_size

        print(f"Applying operator on column with {tuple_count} elements...")
        print(f"Produced {query_result_size} results.")
        print(f"Tuple element size: {tuple_element_size} bytes")
        print(f"Total size: {total_size} bytes")

        benchmark.extra_info["col"] = op.col_name
        benchmark.extra_info["op"] = op.__class__.__name__
        benchmark.extra_info["pred"] = op.predicate.__class__.__name__.replace("Predicate", "") if isinstance(op, FilterScan) else None
        benchmark.extra_info["val"] = op.predicate.value if isinstance(op, FilterScan) else None
        benchmark.extra_info["tuple_count"] = tuple_count
        benchmark.extra_info["query_result_size"] = query_result_size
        benchmark.extra_info["tuple_element_size_bytes"] = tuple_element_size
        benchmark.extra_info["total_size_bytes"] = total_size

        benchmark(lambda: (
            op.apply(tensor),
            torch.cuda.synchronize() if device == "cuda" else None
        ))

        if expected is not None:
            assert torch.equal(expected, result), f"{encoder.__name__} did not produce expected results."

@contextlib.contextmanager
def wrap_query_methods(target_cls, predicates: list[str], benchmark: BenchmarkFixture, stage1_benchmark: BenchmarkFixture, stage2_benchmark: BenchmarkFixture):
    """
    Wraps the query methods of the target class to add additional staged statistics for benchmarking.
    """
    stage1_stats = stage1_benchmark.stats or stage1_benchmark._make_stats(1)
    stage2_stats = stage2_benchmark.stats or stage2_benchmark._make_stats(1)
    query_methods = {}

    for predicate_name in predicates:
        query_method = getattr(target_cls, f"query_{predicate_name}")
        query_dict = getattr(target_cls.dictionary_cls, f"query_{predicate_name}")
        query_codes = getattr(target_cls, f"query_{predicate_name}_codes")
        query_methods[predicate_name] = query_method

        def wrapped_query(self, query: str, query_dict=query_dict, query_codes=query_codes) -> torch.Tensor:
            t = time.perf_counter()
            codes = query_dict(self.dictionary, query)
            t_query_dict = time.perf_counter() - t
            t += t_query_dict
            match_index = query_codes(self, codes)
            t_query_codes = time.perf_counter() - t
            if benchmark.stats and benchmark.stats.stats.data: # skip warmup iterations, where benchmark.stats.stats.data is empty
                stage1_stats.update(t_query_dict)
                stage2_stats.update(t_query_codes)
            return match_index

        setattr(target_cls, f"query_{predicate_name}", wrapped_query)

    yield

    for predicate_name, query_method in query_methods.items():
        setattr(target_cls, f"query_{predicate_name}", query_method)

def tpch_param_id(params: tuple[type[StringColumnTensor], float, str, str, str]) -> str:
    tensor_cls, scale, col, predicate, device = params
    return "-".join([
        tensor_cls.__name__.replace("StringColumnTensor", ""),
        f"{scale:.8g}",
        col,
        predicate,
        device
    ])

def mssb_param_id(params: tuple[type[StringColumnTensor], int, int, int, str, float, str]) -> str:
    tensor_cls, total_count, unique_count, max_length, predicate, selectivity, device = params
    return "-".join([
        tensor_cls.Encoding,
        f"{total_count:.0g}".replace("e+", "e"),
        f"{unique_count:0g}".replace("e+0", "e"),
        f"{max_length}",
        predicate,
        f"{selectivity:.3g}",
        device
    ])

@pytest.mark.benchmark(
    warmup=True,
    warmup_iterations=3
)
class TestStringColumnTensor:

    @pytest.mark.parametrize("tensor_cls,scale,col,predicate,device", tpch_params, scope="class", ids=map(tpch_param_id, tpch_params))
    @pytest.mark.benchmark(group="string_tensor_query_processing | TPCH")
    def test_tpch_string_processing(self, benchmark, tpch_context, tensor_cls: type[StringColumnTensor], scale, col, predicate, device):
        print(f"Testing string query processing with {tensor_cls.__name__} on scale {scale} and device {device}...")
        # benchmark.group += f" | FilterScan(l_shipmode==AIR)"
        # benchmark.group += f" | scale-{scale}"
<<<<<<< HEAD
        string_processing(benchmark, tpch_data, tensor_cls.Encoder, operators, device) 

    @pytest.mark.parametrize("tensor_cls", [PlainEncodingStringColumnTensor, CPlainEncodingStringColumnTensor, DictionaryEncodingStringColumnTensor, CDictionaryEncodingStringColumnTensor], ids=encoding_name)
    @pytest.mark.parametrize("device", ["cpu", "cuda"], scope="class")
    @pytest.mark.parametrize("operators", [
        [FilterScan('0001', PredicateEq('04inzA'))],
        [FilterScan('0002', PredicateEq('04Ld'))],
        [FilterScan('0003', PredicateEq('0JgQzygeH07tZx5ul'))],
        [FilterScan('0004', PredicateEq('0AcJrzByeqPlr'))],
        [FilterScan('0005', PredicateEq('0D9Wza7'))],
        [FilterScan('0006', PredicateEq('0BAb'))],
    ], scope="class", ids=lambda ops: "")
    @pytest.mark.benchmark(group="string_tensor_query_processing | MSSB")
=======
        string_processing(benchmark, tpch_context, tensor_cls, device)
>>>>>>> 152b7918

    @pytest.mark.parametrize("tensor_cls,total_count,unique_count,max_length,predicate,selectivity,device", mssb_params, scope="class", ids=map(mssb_param_id, mssb_params))
    @pytest.mark.benchmark(group="string_tensor_query_processing | MSSB")
    def test_mssb_string_processing(self, benchmark, mssb_context, tensor_cls: type[StringColumnTensor], total_count, unique_count, max_length, predicate, selectivity, device):
        print(f"Testing string query processing with {tensor_cls.__name__} on device {device}...")
<<<<<<< HEAD
        string_processing(benchmark, mssb_data, tensor_cls.Encoder, operators, device)

    @pytest.mark.parametrize("tensor_cls", [UnsortedDictionaryEncodingStringColumnTensor, UnsortedCDictionaryEncodingStringColumnTensor, DictionaryEncodingStringColumnTensor, CDictionaryEncodingStringColumnTensor], ids=encoding_name)
    @pytest.mark.parametrize("device", ["cpu", "cuda"], scope="class")
    @pytest.mark.parametrize("operators", [
        [FilterScan('0001', PredicateEq('04inzA'))],
        [FilterScan('0002', PredicateEq('04Ld'))],
        [FilterScan('0003', PredicateEq('0JgQzygeH07tZx5ul'))],
        [FilterScan('0004', PredicateEq('0AcJrzByeqPlr'))],
        [FilterScan('0005', PredicateEq('0D9Wza7'))],
        [FilterScan('0006', PredicateEq('0BAb'))],
    ], scope="class", ids=lambda ops: "")
=======
        string_processing(benchmark, mssb_context, tensor_cls, device)

    @pytest.mark.parametrize("tensor_cls,total_count,unique_count,max_length,predicate,selectivity,device", mssb_params, scope="class", ids=map(mssb_param_id, mssb_params))
>>>>>>> 152b7918
    @pytest.mark.benchmark(group="string_tensor_query_processing | MSSB Staged")
    def test_mssb_staged_string_processing(self, make_benchmark, mssb_context, tensor_cls: type[StringColumnTensor], total_count, unique_count, max_length, predicate, selectivity, device):
        if not hasattr(tensor_cls, "query_equals_codes") or not hasattr(tensor_cls, "dictionary_cls"):
            pytest.skip(f"{tensor_cls.__name__} does not support staged query processing.")

        print(f"Testing string query processing with {tensor_cls.__name__} on device {device}...")

        benchmark = make_benchmark(tensor_cls.Encoding, "total", "")
        stage1_benchmark = make_benchmark(tensor_cls.Encoding, "lookup_dict", "benchmark.pedantic(...)")
        stage2_benchmark = make_benchmark(tensor_cls.Encoding, "query_codes", "benchmark.pedantic(...)")

        stage1_benchmark.extra_info = benchmark.extra_info
        stage2_benchmark.extra_info = benchmark.extra_info

        with wrap_query_methods(tensor_cls, ["equals", "less_than", "prefix"], benchmark, stage1_benchmark, stage2_benchmark):
            string_processing(benchmark, mssb_context, tensor_cls, device)<|MERGE_RESOLUTION|>--- conflicted
+++ resolved
@@ -256,46 +256,15 @@
         print(f"Testing string query processing with {tensor_cls.__name__} on scale {scale} and device {device}...")
         # benchmark.group += f" | FilterScan(l_shipmode==AIR)"
         # benchmark.group += f" | scale-{scale}"
-<<<<<<< HEAD
-        string_processing(benchmark, tpch_data, tensor_cls.Encoder, operators, device) 
-
-    @pytest.mark.parametrize("tensor_cls", [PlainEncodingStringColumnTensor, CPlainEncodingStringColumnTensor, DictionaryEncodingStringColumnTensor, CDictionaryEncodingStringColumnTensor], ids=encoding_name)
-    @pytest.mark.parametrize("device", ["cpu", "cuda"], scope="class")
-    @pytest.mark.parametrize("operators", [
-        [FilterScan('0001', PredicateEq('04inzA'))],
-        [FilterScan('0002', PredicateEq('04Ld'))],
-        [FilterScan('0003', PredicateEq('0JgQzygeH07tZx5ul'))],
-        [FilterScan('0004', PredicateEq('0AcJrzByeqPlr'))],
-        [FilterScan('0005', PredicateEq('0D9Wza7'))],
-        [FilterScan('0006', PredicateEq('0BAb'))],
-    ], scope="class", ids=lambda ops: "")
-    @pytest.mark.benchmark(group="string_tensor_query_processing | MSSB")
-=======
         string_processing(benchmark, tpch_context, tensor_cls, device)
->>>>>>> 152b7918
 
     @pytest.mark.parametrize("tensor_cls,total_count,unique_count,max_length,predicate,selectivity,device", mssb_params, scope="class", ids=map(mssb_param_id, mssb_params))
     @pytest.mark.benchmark(group="string_tensor_query_processing | MSSB")
     def test_mssb_string_processing(self, benchmark, mssb_context, tensor_cls: type[StringColumnTensor], total_count, unique_count, max_length, predicate, selectivity, device):
         print(f"Testing string query processing with {tensor_cls.__name__} on device {device}...")
-<<<<<<< HEAD
-        string_processing(benchmark, mssb_data, tensor_cls.Encoder, operators, device)
-
-    @pytest.mark.parametrize("tensor_cls", [UnsortedDictionaryEncodingStringColumnTensor, UnsortedCDictionaryEncodingStringColumnTensor, DictionaryEncodingStringColumnTensor, CDictionaryEncodingStringColumnTensor], ids=encoding_name)
-    @pytest.mark.parametrize("device", ["cpu", "cuda"], scope="class")
-    @pytest.mark.parametrize("operators", [
-        [FilterScan('0001', PredicateEq('04inzA'))],
-        [FilterScan('0002', PredicateEq('04Ld'))],
-        [FilterScan('0003', PredicateEq('0JgQzygeH07tZx5ul'))],
-        [FilterScan('0004', PredicateEq('0AcJrzByeqPlr'))],
-        [FilterScan('0005', PredicateEq('0D9Wza7'))],
-        [FilterScan('0006', PredicateEq('0BAb'))],
-    ], scope="class", ids=lambda ops: "")
-=======
         string_processing(benchmark, mssb_context, tensor_cls, device)
 
     @pytest.mark.parametrize("tensor_cls,total_count,unique_count,max_length,predicate,selectivity,device", mssb_params, scope="class", ids=map(mssb_param_id, mssb_params))
->>>>>>> 152b7918
     @pytest.mark.benchmark(group="string_tensor_query_processing | MSSB Staged")
     def test_mssb_staged_string_processing(self, make_benchmark, mssb_context, tensor_cls: type[StringColumnTensor], total_count, unique_count, max_length, predicate, selectivity, device):
         if not hasattr(tensor_cls, "query_equals_codes") or not hasattr(tensor_cls, "dictionary_cls"):
